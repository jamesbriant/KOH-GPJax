from kohgpjax import (
    gps,
    kernels,
)
from kohgpjax.dataset import KOHDataset

__description__ = "Bayesian calibration from Kennedy & O'Hagan (2001) implementation in GPJax"
__url__ = "https://github.com/jamesbriant/KOH-GPJax"
__contributors__ = "James Briant - https://james.briant.co.uk"
<<<<<<< HEAD
__version__ = "0.3.2"
=======
__version__ = "0.3.1"
>>>>>>> db610f5a

__all__ = [
    "gps",
    "kernels",
    "KOHDataset",
]<|MERGE_RESOLUTION|>--- conflicted
+++ resolved
@@ -7,11 +7,8 @@
 __description__ = "Bayesian calibration from Kennedy & O'Hagan (2001) implementation in GPJax"
 __url__ = "https://github.com/jamesbriant/KOH-GPJax"
 __contributors__ = "James Briant - https://james.briant.co.uk"
-<<<<<<< HEAD
 __version__ = "0.3.2"
-=======
-__version__ = "0.3.1"
->>>>>>> db610f5a
+
 
 __all__ = [
     "gps",
