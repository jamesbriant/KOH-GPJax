import beartype.typing as tp
from beartype.typing import Tuple
from gpjax.kernels.base import AbstractKernel  # noqa: F401
from gpjax.kernels.computations.base import AbstractKernelComputation
from gpjax.typing import Array
from jax.numpy import pad
from jax.scipy.linalg import block_diag
from jaxtyping import Float

K = tp.TypeVar("K", bound="AbstractKernel")  # noqa: F821


class KOHKernelComputation(AbstractKernelComputation):
    r"""Dense kernel computation class. Operations with the kernel assume
    a dense gram matrix structure.
    """

    def _calc_sub_kernels(
        self,
        kernel: K,
        x: Float[Array, "N D"],
        y: Float[Array, "M D"],
    ) -> Tuple[Array, ...]:
        # PART 1 - Extract the field observations and simulation outputs
        a = kernel.num_field_obs
        b = kernel.num_sim_obs

        x_field = x[:a, ...]
        y_field = y[:a, ...]

        x_sim = x[a : a + b, ...]
        y_sim = y[a : a + b, ...]

        # PART 2 - Construct the cross-covariance sub-matrices
        sigma_eta = kernel.k_eta.cross_covariance(x, y)
        sigma_delta = kernel.k_delta.cross_covariance(x_field, y_field)
        sigma_epsilon = kernel.k_epsilon.cross_covariance(x_field, y_field)
        sigma_epsilon_eta = kernel.k_epsilon_eta.cross_covariance(x_sim, y_sim)

        return sigma_eta, sigma_delta, sigma_epsilon, sigma_epsilon_eta
<<<<<<< HEAD
=======

>>>>>>> 154fa41e

    # def _cross_covariance( #TODO: Should this stay public rather than private? as cross_covariance()?
    def cross_covariance(
        self, kernel: K, x: Float[Array, "N D"], y: Float[Array, "M D"]
    ) -> Float[Array, "N M"]:
        r"""Compute the cross-covariance matrix.

        For a given kernel, compute the NxM covariance matrix on a pair of input
        matrices of shape $`NxD`$ and $`MxD`$.

        Args:
            kernel (Kernel): the kernel function.
            x (Float[Array,"N D"]): The input matrix.
            y (Float[Array,"M D"]): The input matrix.

        Returns
        -------
            Float[Array, "N M"]: The computed cross-covariance.
        """
        a = kernel.num_field_obs
        b = kernel.num_sim_obs
        N = x.shape[0]

        # PART 1 & 2
<<<<<<< HEAD
        sigma_eta, sigma_delta, sigma_epsilon, sigma_epsilon_eta = (
            self._calc_sub_kernels(kernel, x, y)
=======
        sigma_eta, sigma_delta, sigma_epsilon, sigma_epsilon_eta = self._calc_sub_kernels(
            kernel, x, y
>>>>>>> 154fa41e
        )

        # PART 3 - Construct the output array
        return sigma_eta + pad(
<<<<<<< HEAD
            block_diag(sigma_delta + sigma_epsilon, sigma_epsilon_eta),
            ((0, N - a - b), (0, N - a - b)),
=======
            block_diag(
                sigma_delta + sigma_epsilon,
                sigma_epsilon_eta
            ), 
            (
                (0, N-a-b), 
                (0, N-a-b)
            )
>>>>>>> 154fa41e
        )<|MERGE_RESOLUTION|>--- conflicted
+++ resolved
@@ -38,10 +38,7 @@
         sigma_epsilon_eta = kernel.k_epsilon_eta.cross_covariance(x_sim, y_sim)
 
         return sigma_eta, sigma_delta, sigma_epsilon, sigma_epsilon_eta
-<<<<<<< HEAD
-=======
 
->>>>>>> 154fa41e
 
     # def _cross_covariance( #TODO: Should this stay public rather than private? as cross_covariance()?
     def cross_covariance(
@@ -66,28 +63,12 @@
         N = x.shape[0]
 
         # PART 1 & 2
-<<<<<<< HEAD
-        sigma_eta, sigma_delta, sigma_epsilon, sigma_epsilon_eta = (
-            self._calc_sub_kernels(kernel, x, y)
-=======
         sigma_eta, sigma_delta, sigma_epsilon, sigma_epsilon_eta = self._calc_sub_kernels(
             kernel, x, y
->>>>>>> 154fa41e
         )
 
         # PART 3 - Construct the output array
         return sigma_eta + pad(
-<<<<<<< HEAD
             block_diag(sigma_delta + sigma_epsilon, sigma_epsilon_eta),
             ((0, N - a - b), (0, N - a - b)),
-=======
-            block_diag(
-                sigma_delta + sigma_epsilon,
-                sigma_epsilon_eta
-            ), 
-            (
-                (0, N-a-b), 
-                (0, N-a-b)
-            )
->>>>>>> 154fa41e
         )